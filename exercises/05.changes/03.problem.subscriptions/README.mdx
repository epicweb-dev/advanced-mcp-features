# Subscriptions

<<<<<<< HEAD
👨‍💼 When people use our EpicMe journaling MCP, they want the LLM they're using to always have the latest version of their journaling data. Exposing subscriptions for resources (like a particular entry, tag, or video) allows clients to be notified of changes to specific resources the LLM is using in its context or the client may be using for other purposes.
=======
<EpicVideo url="https://www.epicai.pro/workshops/day-3-4-advanced-mcp-features/subscriptions~hja2q" />

👨‍💼 When people use our EpicMe journaling MCP, they want the LLM they're using to always have the latest version of their jounraling data. Exposing subscriptions for resources (like a particular entry, tag, or video) allows clients to be notified of changes to specific resources the LLM is using in its context or the client may be using for other purposes.
>>>>>>> 06db2a33

To make this possible, our MCP server needs to support **resource subscriptions**. This means clients can subscribe to updates for specific resources, and the server will notify them when those resources change.

The key to enabling this with the MCP SDK is the `setRequestHandler` method. This lets the server listen for subscription requests from clients and track which URIs they're interested in. When something changes, the server can send a notification to just those clients.

Here's an example:

```ts
import {
	SubscribeRequestSchema,
	UnsubscribeRequestSchema,
} from '@modelcontextprotocol/sdk/types.js'

const petSubscriptions = new Set<string>()

// NOTE: the server.server is how the MCP SDK exposes the underlying server
// instance for more advanced APIs like this one.

// Allow clients to subscribe to updates for a specific pet
server.server.setRequestHandler(SubscribeRequestSchema, async ({ params }) => {
	petSubscriptions.add(params.uri)
	return {} // no specific response data is needed
})

// Allow clients to unsubscribe from updates
server.server.setRequestHandler(
	UnsubscribeRequestSchema,
	async ({ params }) => {
		petSubscriptions.delete(params.uri)
		return {} // no specific response data is needed
	},
)

// When a pet's status changes, notify subscribed clients
function onPetStatusChange(petId: string, newStatus: string) {
	const uri = `pethotel://pets/${petId}`
	if (petSubscriptions.has(uri)) {
		server.server.notification({
			method: 'notifications/resources/updated',
			params: { uri, title: `Pet ${petId} status updated to ${newStatus}` },
		})
	}
}
```

👨‍💼 In our journaling MCP, you'll want to use a similar pattern to let clients subscribe to updates for entries, tags, and videos. When any of these resources change, notify the right clients so their UI stays perfectly in sync.

📜 For more details on `setRequestHandler` and subscriptions, see the [official MCP Server Spec: Resources](https://modelcontextprotocol.io/specification/2025-06-18/server/resources).

The goal is to make real-time updates feel effortless and automatic for users, so they can focus on their journaling—not on hitting the refresh button.

The MCP Inspector supports subscriptions, but [does not currently automatically refresh the UI when a resource changes](https://github.com/modelcontextprotocol/inspector/issues/596). So you'll want to rely on the tests for this one.<|MERGE_RESOLUTION|>--- conflicted
+++ resolved
@@ -1,12 +1,8 @@
 # Subscriptions
 
-<<<<<<< HEAD
-👨‍💼 When people use our EpicMe journaling MCP, they want the LLM they're using to always have the latest version of their journaling data. Exposing subscriptions for resources (like a particular entry, tag, or video) allows clients to be notified of changes to specific resources the LLM is using in its context or the client may be using for other purposes.
-=======
 <EpicVideo url="https://www.epicai.pro/workshops/day-3-4-advanced-mcp-features/subscriptions~hja2q" />
 
-👨‍💼 When people use our EpicMe journaling MCP, they want the LLM they're using to always have the latest version of their jounraling data. Exposing subscriptions for resources (like a particular entry, tag, or video) allows clients to be notified of changes to specific resources the LLM is using in its context or the client may be using for other purposes.
->>>>>>> 06db2a33
+👨‍💼 When people use our EpicMe journaling MCP, they want the LLM they're using to always have the latest version of their journaling data. Exposing subscriptions for resources (like a particular entry, tag, or video) allows clients to be notified of changes to specific resources the LLM is using in its context or the client may be using for other purposes.
 
 To make this possible, our MCP server needs to support **resource subscriptions**. This means clients can subscribe to updates for specific resources, and the server will notify them when those resources change.
 
